#===============Mac OS=======================
.DS_Store
**/.DS_Store

#===============ROOT-LEVEL CLUTTER PREVENTION==============
# Generated output that should never be in root directory
/*.png
/*.jpg
/*.jpeg
/*.pdf
/*_analysis.py
/*_demo.py
/*_test.py
/temp_*.py
/mesh_output/
/benchmark_results/
/demo_benchmark_results/

# Workflow runtime data and workspace
/.mfg_workflows/
/.mfg_sweeps/
/.mfg_cache/

#===============CONTRIBUTOR WORKFLOW ISOLATION============
# IDE-specific configuration (avoid forcing contributor preferences)
.vscode/settings.json.local
.vscode/launch.json.local
.idea/workspace.xml
.idea/personal/
*.code-workspace.local
.dev-settings/

# AI interaction guidelines (highly personal to each contributor)
CLAUDE.md.personal
CLAUDE-*.md
AI-GUIDELINES-*.md
*-ai-config.md
.ai-settings/
.claude-personal/

# Strategic typing excellence tracking (temporary analysis)
/strategic_typing_progress.md
/type_error_tracking.md
/mypy_error_analysis.md
/ci_cd_strategic_analysis.md

# Individual developer configurations
.pre-commit-config-personal.yaml
.pre-commit-config-local.yaml
.dev-environment/
.personal-setup/

# Temporary analysis files and development scripts
*_analysis_temp.py
*_temp_analysis.md
*_personal_notes.md
progressive_api_design_temp.py
smart_defaults_temp.py
type_system_temp.py

# Personal development artifacts
/demo_temp_*.py
/temp_demo_*.py
/personal_*.py
.dev-notes/
.contributor-workspace/

# Claude and AI-specific temporary/personal files
.claude/temp/
.claude/cache/
.claude/personal/
.ai-cache/

# Note: This allows contributors to maintain personal AI guidelines,
# IDE settings, and development preferences without forcing them on others.
# The original CLAUDE.md remains tracked as a reference/starting point.

#===============UV PACKAGE MANAGER (OPTIONAL)==============
# UV files are optional - repository supports both pip and UV
# Keep uv.lock tracked for reproducible research environments
# but ignore UV cache and temporary files
.uv_cache/
uv_cache/
.uvx/

#===============================================
# C
#===============================================
# Prerequisites
*.d

# Object files
*.o
*.ko
*.obj
*.elf

# Linker output
*.ilk
*.map
*.exp

# Precompiled Headers
*.gch
*.pch

# Libraries
*.lib
*.a
*.la
*.lo

# Shared objects (inc. Windows DLLs)
*.dll
*.so
*.so.*
*.dylib

# Executables
*.exe
*.out
*.app
*.i*86
*.x86_64
*.hex

# Debug files
*.dSYM/
*.su
*.idb
*.pdb

# Kernel Module Compile Results
*.mod*
*.cmd
.tmp_versions/
modules.order
Module.symvers
Mkfile.old
dkms.conf

#===============================================
# C++
#===============================================
# Prerequisites
*.d

# Compiled Object files
*.slo
*.lo
*.o
*.obj

# Precompiled Headers
*.gch
*.pch

# Compiled Dynamic libraries
*.so
*.dylib
*.dll

# Fortran module files
*.mod
*.smod

# Compiled Static libraries
*.lai
*.la
*.a
*.lib

# Executables
*.exe
*.out
*.app

#===============================================
# CMake
#===============================================
CMakeLists.txt.user
CMakeCache.txt
CMakeFiles
CMakeScripts
Testing
Makefile
cmake_install.cmake
install_manifest.txt
compile_commands.json
CTestTestfile.cmake
_deps
#===============================================
# Haskell
#===============================================
dist
dist-*
cabal-dev
*.o
*.hi
*.hie
*.chi
*.chs.h
*.dyn_o
*.dyn_hi
.hpc
.hsenv
.cabal-sandbox/
cabal.sandbox.config
*.prof
*.aux
*.hp
*.eventlog
.stack-work/
cabal.project.local
cabal.project.local~
.HTF/
.ghc.environment.*
#===============================================
# Python
#===============================================

# Byte-compiled / optimized / DLL files
__pycache__/
*.py[cod]
*$py.class

# C extensions
*.so

# Distribution / packaging
.Python
build/
develop-eggs/
dist/
downloads/
eggs/
.eggs/
lib/
lib64/
parts/
sdist/
var/
wheels/
share/python-wheels/
*.egg-info/
.installed.cfg
*.egg
MANIFEST

# PyInstaller
#  Usually these files are written by a python script from a template
#  before PyInstaller builds the exe, so as to inject date/other infos into it.
*.manifest
*.spec

# Installer logs
pip-log.txt
pip-delete-this-directory.txt

# Unit test / coverage reports
htmlcov/
.tox/
.nox/
.coverage
.coverage.*
.cache
nosetests.xml
coverage.xml
*.cover
*.py,cover
.hypothesis/
.pytest_cache/
cover/

# Translations
*.mo
*.pot

# Django stuff:
*.log
local_settings.py
db.sqlite3
db.sqlite3-journal

# Flask stuff:
instance/
.webassets-cache

# Scrapy stuff:
.scrapy

# Sphinx documentation
docs/_build/

# PyBuilder
.pybuilder/
target/

# Jupyter Notebook
.ipynb_checkpoints

# IPython
profile_default/
ipython_config.py

# pyenv
#   For a library or package, you might want to ignore these files since the code is
#   intended to run in multiple environments; otherwise, check them in:
# .python-version

# pipenv
#   According to pypa/pipenv#598, it is recommended to include Pipfile.lock in version control.
#   However, in case of collaboration, if having platform-specific dependencies or dependencies
#   having no cross-platform support, pipenv may install dependencies that don't work, or not
#   install all needed dependencies.
#Pipfile.lock

# poetry
#   Similar to Pipfile.lock, it is generally recommended to include poetry.lock in version control.
#   This is especially recommended for binary packages to ensure reproducibility, and is more
#   commonly ignored for libraries.
#   https://python-poetry.org/docs/basic-usage/#commit-your-poetrylock-file-to-version-control
#poetry.lock

# PEP 582; used by e.g. github.com/David-OConnor/pyflow
__pypackages__/

# Celery stuff
celerybeat-schedule
celerybeat.pid

# SageMath parsed files
*.sage.py

# Environments
.env
.venv
env/
venv/
ENV/
env.bak/
venv.bak/

# Spyder project settings
.spyderproject
.spyproject

# Rope project settings
.ropeproject

# mkdocs documentation
/site

# mypy
.mypy_cache/
.dmypy.json
dmypy.json

# Pyre type checker
.pyre/

# pytype static type analyzer
.pytype/

# Ruff cache
.ruff_cache/

# Strategic typing development artifacts
type_analysis_temp/
strategic_typing_temp/
mypy_reports/
ruff_reports/

# Cython debug symbols
cython_debug/

# PyCharm
#  JetBrains specific template is maintained in a separate JetBrains.gitignore that can
#  be found at https://github.com/github/gitignore/blob/main/Global/JetBrains.gitignore
#  and can be added to the global gitignore or merged into this file.  For a more nuclear
#  option (not recommended) you can uncomment the following to ignore the entire idea folder.
#.idea/

#===============================================
# Rust
#===============================================

# Generated by Cargo
# will have compiled files and executables
debug/
target/

# Remove Cargo.lock from gitignore if creating an executable, leave it for libraries
# More information here https://doc.rust-lang.org/cargo/guide/cargo-toml-vs-cargo-lock.html
Cargo.lock

# These are backup files generated by rustfmt
**/*.rs.bk

# MSVC Windows builds of rustc generate these, which store debugging information
*.pdb



#===============================================
# TeX
#===============================================
## Core latex/pdflatex auxiliary files:
*.aux
*.lof
*.log
*.lot
*.fls
*.out
*.toc
*.fmt
*.fot
*.cb
*.cb2
.*.lb

## Intermediate documents:
*.dvi
*.xdv
*-converted-to.*
# these rules might exclude image files for figures etc.
# *.ps
# *.eps
# *.pdf

## Generated if empty string is given at "Please type another file name for output:"
.pdf

## Bibliography auxiliary files (bibtex/biblatex/biber):
*.bbl
*.bcf
*.blg
*-blx.aux
*-blx.bib
*.run.xml

## Build tool auxiliary files:
*.fdb_latexmk
*.synctex
*.synctex(busy)
*.synctex.gz
*.synctex.gz(busy)
*.pdfsync

## Build tool directories for auxiliary files
# latexrun
latex.out/

## Auxiliary and intermediate files from other packages:
# algorithms
*.alg
*.loa

# achemso
acs-*.bib

# amsthm
*.thm

# beamer
*.nav
*.pre
*.snm
*.vrb

# changes
*.soc

# comment
*.cut

# cprotect
*.cpt

# elsarticle (documentclass of Elsevier journals)
*.spl

# endnotes
*.ent

# fixme
*.lox

# feynmf/feynmp
*.mf
*.mp
*.t[1-9]
*.t[1-9][0-9]
*.tfm

#(r)(e)ledmac/(r)(e)ledpar
*.end
*.?end
*.[1-9]
*.[1-9][0-9]
*.[1-9][0-9][0-9]
*.[1-9]R
*.[1-9][0-9]R
*.[1-9][0-9][0-9]R
*.eledsec[1-9]
*.eledsec[1-9]R
*.eledsec[1-9][0-9]
*.eledsec[1-9][0-9]R
*.eledsec[1-9][0-9][0-9]
*.eledsec[1-9][0-9][0-9]R

# glossaries
*.acn
*.acr
*.glg
*.glo
*.gls
*.glsdefs
*.lzo
*.lzs
*.slg
*.slo
*.sls

# uncomment this for glossaries-extra (will ignore makeindex's style files!)
# *.ist

# gnuplot
*.gnuplot
*.table

# gnuplottex
*-gnuplottex-*

# gregoriotex
*.gaux
*.glog
*.gtex

# htlatex
*.4ct
*.4tc
*.idv
*.lg
*.trc
*.xref

# hyperref
*.brf

# knitr
*-concordance.tex
# TODO Uncomment the next line if you use knitr and want to ignore its generated tikz files
# *.tikz
*-tikzDictionary

# listings
*.lol

# luatexja-ruby
*.ltjruby

# makeidx
*.idx
*.ilg
*.ind

# minitoc
*.maf
*.mlf
*.mlt
*.mtc[0-9]*
*.slf[0-9]*
*.slt[0-9]*
*.stc[0-9]*

# minted
_minted*
*.pyg

# morewrites
*.mw

# newpax
*.newpax

# nomencl
*.nlg
*.nlo
*.nls

# pax
*.pax

# pdfpcnotes
*.pdfpc

# sagetex
*.sagetex.sage
*.sagetex.py
*.sagetex.scmd

# scrwfile
*.wrt

# svg
svg-inkscape/

# sympy
*.sout
*.sympy
sympy-plots-for-*.tex/

# pdfcomment
*.upa
*.upb

# pythontex
*.pytxcode
pythontex-files-*/

# tcolorbox
*.listing

# thmtools
*.loe

# TikZ & PGF
*.dpth
*.md5
*.auxlock

# titletoc
*.ptc

# todonotes
*.tdo

# vhistory
*.hst
*.ver

# easy-todo
*.lod

# xcolor
*.xcp

# xmpincl
*.xmpi

# xindy
*.xdy

# xypic precompiled matrices and outlines
*.xyc
*.xyd

# endfloat
*.ttt
*.fff

# Latexian
TSWLatexianTemp*

## Editors:
# WinEdt
*.bak
*.sav

# Texpad
.texpadtmp

# LyX
*.lyx~

# Kile
*.backup

# gummi
.*.swp

# KBibTeX
*~[0-9]*

# TeXnicCenter
*.tps

# auto folder when using emacs and auctex
./auto/*
*.el

# expex forward references with \gathertags
*-tags.tex

# standalone packages
*.sta

# Makeindex log files
*.lpz

# xwatermark package
*.xwm

# REVTeX puts footnotes in the bibliography by default, unless the nofootinbib
# option is specified. Footnotes are the stored in a file with suffix Notes.bib.
# Uncomment the next line to have this generated file ignored.
#*Notes.bib

#===============================================
# MFG_PDE Project Specific
#===============================================

# Test and demo output directories
*_output/
*_test_output/
demo_output/
notebook_demos/
visualization_output/
mathematical_visualization_output/
balanced_test_output/
lowercase_test_output/
math_test_output/
spacing_test_output/
test_output/

# Benchmark results and outputs
benchmarks/results/
benchmarks/*_output/
benchmark_results/

# Runtime log directories
logs/
research_logs/
performance_logs/

# Scientific computing files
*.png
*.pdf
*.npy
*.npz
*.pkl
*.h5
*.hdf5
figures/
plots/

# Jupyter notebook outputs and checkpoints
*.ipynb_checkpoints/
.ipynb_checkpoints/
**/ipynb_checkpoints/

# Matplotlib cache and temp files
.matplotlib/
mpl_temp/

# IDE and editor files
.vscode/
.idea/
*.code-workspace

# Temporary and backup files
*.tmp
*.temp
*.bak
*.backup
*.orig
*~
.#*

# Analysis and report files (generated)
*.analysis.json
*_analysis.html
*_report.html

# Package build artifacts
build/
dist/
*.egg-info/

# MFG_PDE specific - prevent accumulation of analysis outputs
# Only ignore output directories, not source code
*_results/
*_demo_data/
*_analytics_results/
polars_demo_data/
/research_logs/
/performance_data/
/output/
/results/

# Prevent clutter in examples and temporary files
no_barrier_results/
performance_data/
test_output/
demo_benchmark_results/

# Only ignore root-level analysis outputs (not examples/ or tests/)
/*.png
/*.html
/*.json
/*_analysis.py
/*_demo.py
/*_comparison.py
/*_figure*.py
/*_comprehensive_summary.md
/quick_*.py
/efficient_*.py
/beach_*.py
/create_*.py
/extract_*.py
/generate_*.py
/convergence_analysis.png
/equilibrium_*.png
/lambda_*.png
/parameter_*.png
/fig*.png
/font_*.png

# Only temporary files in root
/temp_*.py
/test_*.py

# But always track important examples and tests (override above rules)
!examples/**/*.py
!tests/**/*.py
!docs/**/*.md
!benchmarks/**/*.py

# Exception: Never track private files (re-ignore after negation above)
# Note: Using backslash to escape brackets in gitignore pattern
**/*\[PRIVATE\]*.md
**/*\[PRIVATE\]*.py
**/*\[PRIVATE\]*.txt
**/*\[PRIVATE\]*.pdf

#===============================================
# Notebook-Based Reporting and Output Organization
#===============================================

# Examples outputs (regenerable from scripts)
examples/outputs/basic/
examples/outputs/advanced/

# Track reference outputs for comparison and CI/CD
!examples/outputs/reference/

# Track notebooks with cleared outputs
!examples/**/*.ipynb

# Track exported HTML reports from notebooks
!examples/notebooks/**/*.html
!benchmarks/notebooks/**/*.html
!benchmarks/reports/**/*.html

# Benchmark raw results (gitignored, use notebooks for reports)
benchmarks/results/

# Test outputs (gitignored, regenerated by CI)
tests/outputs/
# Demo output directories (Phase 2.1 examples)
/traffic_flow_2d/
/portfolio_optimization_2d/
/epidemic_modeling_2d/
# Benchmark performance history (gitignored - regenerable)
benchmarks/history/

<<<<<<< HEAD
# Private documentation tracking enabled
# Note: Previously these were gitignored for privacy, but now tracked normally

=======
#===============================================
# Unpublished Research and Private Documents
#===============================================

# Private document pattern: Files with [PRIVATE] in the name are never committed
# Usage: Name any private file as [PRIVATE]_descriptive_name.ext
# Note: Brackets are escaped with backslash for gitignore pattern matching
**/*\[PRIVATE\]*.md
**/*\[PRIVATE\]*.py
**/*\[PRIVATE\]*.txt
**/*\[PRIVATE\]*.pdf

# Private directories (simpler: exclude everything)
docs/theory/private/
docs/development/private/

>>>>>>> 8613e036
<|MERGE_RESOLUTION|>--- conflicted
+++ resolved
@@ -1,889 +1,882 @@
-#===============Mac OS=======================
-.DS_Store
-**/.DS_Store
-
-#===============ROOT-LEVEL CLUTTER PREVENTION==============
-# Generated output that should never be in root directory
-/*.png
-/*.jpg
-/*.jpeg
-/*.pdf
-/*_analysis.py
-/*_demo.py
-/*_test.py
-/temp_*.py
-/mesh_output/
-/benchmark_results/
-/demo_benchmark_results/
-
-# Workflow runtime data and workspace
-/.mfg_workflows/
-/.mfg_sweeps/
-/.mfg_cache/
-
-#===============CONTRIBUTOR WORKFLOW ISOLATION============
-# IDE-specific configuration (avoid forcing contributor preferences)
-.vscode/settings.json.local
-.vscode/launch.json.local
-.idea/workspace.xml
-.idea/personal/
-*.code-workspace.local
-.dev-settings/
-
-# AI interaction guidelines (highly personal to each contributor)
-CLAUDE.md.personal
-CLAUDE-*.md
-AI-GUIDELINES-*.md
-*-ai-config.md
-.ai-settings/
-.claude-personal/
-
-# Strategic typing excellence tracking (temporary analysis)
-/strategic_typing_progress.md
-/type_error_tracking.md
-/mypy_error_analysis.md
-/ci_cd_strategic_analysis.md
-
-# Individual developer configurations
-.pre-commit-config-personal.yaml
-.pre-commit-config-local.yaml
-.dev-environment/
-.personal-setup/
-
-# Temporary analysis files and development scripts
-*_analysis_temp.py
-*_temp_analysis.md
-*_personal_notes.md
-progressive_api_design_temp.py
-smart_defaults_temp.py
-type_system_temp.py
-
-# Personal development artifacts
-/demo_temp_*.py
-/temp_demo_*.py
-/personal_*.py
-.dev-notes/
-.contributor-workspace/
-
-# Claude and AI-specific temporary/personal files
-.claude/temp/
-.claude/cache/
-.claude/personal/
-.ai-cache/
-
-# Note: This allows contributors to maintain personal AI guidelines,
-# IDE settings, and development preferences without forcing them on others.
-# The original CLAUDE.md remains tracked as a reference/starting point.
-
-#===============UV PACKAGE MANAGER (OPTIONAL)==============
-# UV files are optional - repository supports both pip and UV
-# Keep uv.lock tracked for reproducible research environments
-# but ignore UV cache and temporary files
-.uv_cache/
-uv_cache/
-.uvx/
-
-#===============================================
-# C
-#===============================================
-# Prerequisites
-*.d
-
-# Object files
-*.o
-*.ko
-*.obj
-*.elf
-
-# Linker output
-*.ilk
-*.map
-*.exp
-
-# Precompiled Headers
-*.gch
-*.pch
-
-# Libraries
-*.lib
-*.a
-*.la
-*.lo
-
-# Shared objects (inc. Windows DLLs)
-*.dll
-*.so
-*.so.*
-*.dylib
-
-# Executables
-*.exe
-*.out
-*.app
-*.i*86
-*.x86_64
-*.hex
-
-# Debug files
-*.dSYM/
-*.su
-*.idb
-*.pdb
-
-# Kernel Module Compile Results
-*.mod*
-*.cmd
-.tmp_versions/
-modules.order
-Module.symvers
-Mkfile.old
-dkms.conf
-
-#===============================================
-# C++
-#===============================================
-# Prerequisites
-*.d
-
-# Compiled Object files
-*.slo
-*.lo
-*.o
-*.obj
-
-# Precompiled Headers
-*.gch
-*.pch
-
-# Compiled Dynamic libraries
-*.so
-*.dylib
-*.dll
-
-# Fortran module files
-*.mod
-*.smod
-
-# Compiled Static libraries
-*.lai
-*.la
-*.a
-*.lib
-
-# Executables
-*.exe
-*.out
-*.app
-
-#===============================================
-# CMake
-#===============================================
-CMakeLists.txt.user
-CMakeCache.txt
-CMakeFiles
-CMakeScripts
-Testing
-Makefile
-cmake_install.cmake
-install_manifest.txt
-compile_commands.json
-CTestTestfile.cmake
-_deps
-#===============================================
-# Haskell
-#===============================================
-dist
-dist-*
-cabal-dev
-*.o
-*.hi
-*.hie
-*.chi
-*.chs.h
-*.dyn_o
-*.dyn_hi
-.hpc
-.hsenv
-.cabal-sandbox/
-cabal.sandbox.config
-*.prof
-*.aux
-*.hp
-*.eventlog
-.stack-work/
-cabal.project.local
-cabal.project.local~
-.HTF/
-.ghc.environment.*
-#===============================================
-# Python
-#===============================================
-
-# Byte-compiled / optimized / DLL files
-__pycache__/
-*.py[cod]
-*$py.class
-
-# C extensions
-*.so
-
-# Distribution / packaging
-.Python
-build/
-develop-eggs/
-dist/
-downloads/
-eggs/
-.eggs/
-lib/
-lib64/
-parts/
-sdist/
-var/
-wheels/
-share/python-wheels/
-*.egg-info/
-.installed.cfg
-*.egg
-MANIFEST
-
-# PyInstaller
-#  Usually these files are written by a python script from a template
-#  before PyInstaller builds the exe, so as to inject date/other infos into it.
-*.manifest
-*.spec
-
-# Installer logs
-pip-log.txt
-pip-delete-this-directory.txt
-
-# Unit test / coverage reports
-htmlcov/
-.tox/
-.nox/
-.coverage
-.coverage.*
-.cache
-nosetests.xml
-coverage.xml
-*.cover
-*.py,cover
-.hypothesis/
-.pytest_cache/
-cover/
-
-# Translations
-*.mo
-*.pot
-
-# Django stuff:
-*.log
-local_settings.py
-db.sqlite3
-db.sqlite3-journal
-
-# Flask stuff:
-instance/
-.webassets-cache
-
-# Scrapy stuff:
-.scrapy
-
-# Sphinx documentation
-docs/_build/
-
-# PyBuilder
-.pybuilder/
-target/
-
-# Jupyter Notebook
-.ipynb_checkpoints
-
-# IPython
-profile_default/
-ipython_config.py
-
-# pyenv
-#   For a library or package, you might want to ignore these files since the code is
-#   intended to run in multiple environments; otherwise, check them in:
-# .python-version
-
-# pipenv
-#   According to pypa/pipenv#598, it is recommended to include Pipfile.lock in version control.
-#   However, in case of collaboration, if having platform-specific dependencies or dependencies
-#   having no cross-platform support, pipenv may install dependencies that don't work, or not
-#   install all needed dependencies.
-#Pipfile.lock
-
-# poetry
-#   Similar to Pipfile.lock, it is generally recommended to include poetry.lock in version control.
-#   This is especially recommended for binary packages to ensure reproducibility, and is more
-#   commonly ignored for libraries.
-#   https://python-poetry.org/docs/basic-usage/#commit-your-poetrylock-file-to-version-control
-#poetry.lock
-
-# PEP 582; used by e.g. github.com/David-OConnor/pyflow
-__pypackages__/
-
-# Celery stuff
-celerybeat-schedule
-celerybeat.pid
-
-# SageMath parsed files
-*.sage.py
-
-# Environments
-.env
-.venv
-env/
-venv/
-ENV/
-env.bak/
-venv.bak/
-
-# Spyder project settings
-.spyderproject
-.spyproject
-
-# Rope project settings
-.ropeproject
-
-# mkdocs documentation
-/site
-
-# mypy
-.mypy_cache/
-.dmypy.json
-dmypy.json
-
-# Pyre type checker
-.pyre/
-
-# pytype static type analyzer
-.pytype/
-
-# Ruff cache
-.ruff_cache/
-
-# Strategic typing development artifacts
-type_analysis_temp/
-strategic_typing_temp/
-mypy_reports/
-ruff_reports/
-
-# Cython debug symbols
-cython_debug/
-
-# PyCharm
-#  JetBrains specific template is maintained in a separate JetBrains.gitignore that can
-#  be found at https://github.com/github/gitignore/blob/main/Global/JetBrains.gitignore
-#  and can be added to the global gitignore or merged into this file.  For a more nuclear
-#  option (not recommended) you can uncomment the following to ignore the entire idea folder.
-#.idea/
-
-#===============================================
-# Rust
-#===============================================
-
-# Generated by Cargo
-# will have compiled files and executables
-debug/
-target/
-
-# Remove Cargo.lock from gitignore if creating an executable, leave it for libraries
-# More information here https://doc.rust-lang.org/cargo/guide/cargo-toml-vs-cargo-lock.html
-Cargo.lock
-
-# These are backup files generated by rustfmt
-**/*.rs.bk
-
-# MSVC Windows builds of rustc generate these, which store debugging information
-*.pdb
-
-
-
-#===============================================
-# TeX
-#===============================================
-## Core latex/pdflatex auxiliary files:
-*.aux
-*.lof
-*.log
-*.lot
-*.fls
-*.out
-*.toc
-*.fmt
-*.fot
-*.cb
-*.cb2
-.*.lb
-
-## Intermediate documents:
-*.dvi
-*.xdv
-*-converted-to.*
-# these rules might exclude image files for figures etc.
-# *.ps
-# *.eps
-# *.pdf
-
-## Generated if empty string is given at "Please type another file name for output:"
-.pdf
-
-## Bibliography auxiliary files (bibtex/biblatex/biber):
-*.bbl
-*.bcf
-*.blg
-*-blx.aux
-*-blx.bib
-*.run.xml
-
-## Build tool auxiliary files:
-*.fdb_latexmk
-*.synctex
-*.synctex(busy)
-*.synctex.gz
-*.synctex.gz(busy)
-*.pdfsync
-
-## Build tool directories for auxiliary files
-# latexrun
-latex.out/
-
-## Auxiliary and intermediate files from other packages:
-# algorithms
-*.alg
-*.loa
-
-# achemso
-acs-*.bib
-
-# amsthm
-*.thm
-
-# beamer
-*.nav
-*.pre
-*.snm
-*.vrb
-
-# changes
-*.soc
-
-# comment
-*.cut
-
-# cprotect
-*.cpt
-
-# elsarticle (documentclass of Elsevier journals)
-*.spl
-
-# endnotes
-*.ent
-
-# fixme
-*.lox
-
-# feynmf/feynmp
-*.mf
-*.mp
-*.t[1-9]
-*.t[1-9][0-9]
-*.tfm
-
-#(r)(e)ledmac/(r)(e)ledpar
-*.end
-*.?end
-*.[1-9]
-*.[1-9][0-9]
-*.[1-9][0-9][0-9]
-*.[1-9]R
-*.[1-9][0-9]R
-*.[1-9][0-9][0-9]R
-*.eledsec[1-9]
-*.eledsec[1-9]R
-*.eledsec[1-9][0-9]
-*.eledsec[1-9][0-9]R
-*.eledsec[1-9][0-9][0-9]
-*.eledsec[1-9][0-9][0-9]R
-
-# glossaries
-*.acn
-*.acr
-*.glg
-*.glo
-*.gls
-*.glsdefs
-*.lzo
-*.lzs
-*.slg
-*.slo
-*.sls
-
-# uncomment this for glossaries-extra (will ignore makeindex's style files!)
-# *.ist
-
-# gnuplot
-*.gnuplot
-*.table
-
-# gnuplottex
-*-gnuplottex-*
-
-# gregoriotex
-*.gaux
-*.glog
-*.gtex
-
-# htlatex
-*.4ct
-*.4tc
-*.idv
-*.lg
-*.trc
-*.xref
-
-# hyperref
-*.brf
-
-# knitr
-*-concordance.tex
-# TODO Uncomment the next line if you use knitr and want to ignore its generated tikz files
-# *.tikz
-*-tikzDictionary
-
-# listings
-*.lol
-
-# luatexja-ruby
-*.ltjruby
-
-# makeidx
-*.idx
-*.ilg
-*.ind
-
-# minitoc
-*.maf
-*.mlf
-*.mlt
-*.mtc[0-9]*
-*.slf[0-9]*
-*.slt[0-9]*
-*.stc[0-9]*
-
-# minted
-_minted*
-*.pyg
-
-# morewrites
-*.mw
-
-# newpax
-*.newpax
-
-# nomencl
-*.nlg
-*.nlo
-*.nls
-
-# pax
-*.pax
-
-# pdfpcnotes
-*.pdfpc
-
-# sagetex
-*.sagetex.sage
-*.sagetex.py
-*.sagetex.scmd
-
-# scrwfile
-*.wrt
-
-# svg
-svg-inkscape/
-
-# sympy
-*.sout
-*.sympy
-sympy-plots-for-*.tex/
-
-# pdfcomment
-*.upa
-*.upb
-
-# pythontex
-*.pytxcode
-pythontex-files-*/
-
-# tcolorbox
-*.listing
-
-# thmtools
-*.loe
-
-# TikZ & PGF
-*.dpth
-*.md5
-*.auxlock
-
-# titletoc
-*.ptc
-
-# todonotes
-*.tdo
-
-# vhistory
-*.hst
-*.ver
-
-# easy-todo
-*.lod
-
-# xcolor
-*.xcp
-
-# xmpincl
-*.xmpi
-
-# xindy
-*.xdy
-
-# xypic precompiled matrices and outlines
-*.xyc
-*.xyd
-
-# endfloat
-*.ttt
-*.fff
-
-# Latexian
-TSWLatexianTemp*
-
-## Editors:
-# WinEdt
-*.bak
-*.sav
-
-# Texpad
-.texpadtmp
-
-# LyX
-*.lyx~
-
-# Kile
-*.backup
-
-# gummi
-.*.swp
-
-# KBibTeX
-*~[0-9]*
-
-# TeXnicCenter
-*.tps
-
-# auto folder when using emacs and auctex
-./auto/*
-*.el
-
-# expex forward references with \gathertags
-*-tags.tex
-
-# standalone packages
-*.sta
-
-# Makeindex log files
-*.lpz
-
-# xwatermark package
-*.xwm
-
-# REVTeX puts footnotes in the bibliography by default, unless the nofootinbib
-# option is specified. Footnotes are the stored in a file with suffix Notes.bib.
-# Uncomment the next line to have this generated file ignored.
-#*Notes.bib
-
-#===============================================
-# MFG_PDE Project Specific
-#===============================================
-
-# Test and demo output directories
-*_output/
-*_test_output/
-demo_output/
-notebook_demos/
-visualization_output/
-mathematical_visualization_output/
-balanced_test_output/
-lowercase_test_output/
-math_test_output/
-spacing_test_output/
-test_output/
-
-# Benchmark results and outputs
-benchmarks/results/
-benchmarks/*_output/
-benchmark_results/
-
-# Runtime log directories
-logs/
-research_logs/
-performance_logs/
-
-# Scientific computing files
-*.png
-*.pdf
-*.npy
-*.npz
-*.pkl
-*.h5
-*.hdf5
-figures/
-plots/
-
-# Jupyter notebook outputs and checkpoints
-*.ipynb_checkpoints/
-.ipynb_checkpoints/
-**/ipynb_checkpoints/
-
-# Matplotlib cache and temp files
-.matplotlib/
-mpl_temp/
-
-# IDE and editor files
-.vscode/
-.idea/
-*.code-workspace
-
-# Temporary and backup files
-*.tmp
-*.temp
-*.bak
-*.backup
-*.orig
-*~
-.#*
-
-# Analysis and report files (generated)
-*.analysis.json
-*_analysis.html
-*_report.html
-
-# Package build artifacts
-build/
-dist/
-*.egg-info/
-
-# MFG_PDE specific - prevent accumulation of analysis outputs
-# Only ignore output directories, not source code
-*_results/
-*_demo_data/
-*_analytics_results/
-polars_demo_data/
-/research_logs/
-/performance_data/
-/output/
-/results/
-
-# Prevent clutter in examples and temporary files
-no_barrier_results/
-performance_data/
-test_output/
-demo_benchmark_results/
-
-# Only ignore root-level analysis outputs (not examples/ or tests/)
-/*.png
-/*.html
-/*.json
-/*_analysis.py
-/*_demo.py
-/*_comparison.py
-/*_figure*.py
-/*_comprehensive_summary.md
-/quick_*.py
-/efficient_*.py
-/beach_*.py
-/create_*.py
-/extract_*.py
-/generate_*.py
-/convergence_analysis.png
-/equilibrium_*.png
-/lambda_*.png
-/parameter_*.png
-/fig*.png
-/font_*.png
-
-# Only temporary files in root
-/temp_*.py
-/test_*.py
-
-# But always track important examples and tests (override above rules)
-!examples/**/*.py
-!tests/**/*.py
-!docs/**/*.md
-!benchmarks/**/*.py
-
-# Exception: Never track private files (re-ignore after negation above)
-# Note: Using backslash to escape brackets in gitignore pattern
-**/*\[PRIVATE\]*.md
-**/*\[PRIVATE\]*.py
-**/*\[PRIVATE\]*.txt
-**/*\[PRIVATE\]*.pdf
-
-#===============================================
-# Notebook-Based Reporting and Output Organization
-#===============================================
-
-# Examples outputs (regenerable from scripts)
-examples/outputs/basic/
-examples/outputs/advanced/
-
-# Track reference outputs for comparison and CI/CD
-!examples/outputs/reference/
-
-# Track notebooks with cleared outputs
-!examples/**/*.ipynb
-
-# Track exported HTML reports from notebooks
-!examples/notebooks/**/*.html
-!benchmarks/notebooks/**/*.html
-!benchmarks/reports/**/*.html
-
-# Benchmark raw results (gitignored, use notebooks for reports)
-benchmarks/results/
-
-# Test outputs (gitignored, regenerated by CI)
-tests/outputs/
-# Demo output directories (Phase 2.1 examples)
-/traffic_flow_2d/
-/portfolio_optimization_2d/
-/epidemic_modeling_2d/
-# Benchmark performance history (gitignored - regenerable)
-benchmarks/history/
-
-<<<<<<< HEAD
-# Private documentation tracking enabled
-# Note: Previously these were gitignored for privacy, but now tracked normally
-
-=======
-#===============================================
-# Unpublished Research and Private Documents
-#===============================================
-
-# Private document pattern: Files with [PRIVATE] in the name are never committed
-# Usage: Name any private file as [PRIVATE]_descriptive_name.ext
-# Note: Brackets are escaped with backslash for gitignore pattern matching
-**/*\[PRIVATE\]*.md
-**/*\[PRIVATE\]*.py
-**/*\[PRIVATE\]*.txt
-**/*\[PRIVATE\]*.pdf
-
-# Private directories (simpler: exclude everything)
-docs/theory/private/
-docs/development/private/
-
->>>>>>> 8613e036
+#===============Mac OS=======================
+.DS_Store
+**/.DS_Store
+
+#===============ROOT-LEVEL CLUTTER PREVENTION==============
+# Generated output that should never be in root directory
+/*.png
+/*.jpg
+/*.jpeg
+/*.pdf
+/*_analysis.py
+/*_demo.py
+/*_test.py
+/temp_*.py
+/mesh_output/
+/benchmark_results/
+/demo_benchmark_results/
+
+# Workflow runtime data and workspace
+/.mfg_workflows/
+/.mfg_sweeps/
+/.mfg_cache/
+
+#===============CONTRIBUTOR WORKFLOW ISOLATION============
+# IDE-specific configuration (avoid forcing contributor preferences)
+.vscode/settings.json.local
+.vscode/launch.json.local
+.idea/workspace.xml
+.idea/personal/
+*.code-workspace.local
+.dev-settings/
+
+# AI interaction guidelines (highly personal to each contributor)
+CLAUDE.md.personal
+CLAUDE-*.md
+AI-GUIDELINES-*.md
+*-ai-config.md
+.ai-settings/
+.claude-personal/
+
+# Strategic typing excellence tracking (temporary analysis)
+/strategic_typing_progress.md
+/type_error_tracking.md
+/mypy_error_analysis.md
+/ci_cd_strategic_analysis.md
+
+# Individual developer configurations
+.pre-commit-config-personal.yaml
+.pre-commit-config-local.yaml
+.dev-environment/
+.personal-setup/
+
+# Temporary analysis files and development scripts
+*_analysis_temp.py
+*_temp_analysis.md
+*_personal_notes.md
+progressive_api_design_temp.py
+smart_defaults_temp.py
+type_system_temp.py
+
+# Personal development artifacts
+/demo_temp_*.py
+/temp_demo_*.py
+/personal_*.py
+.dev-notes/
+.contributor-workspace/
+
+# Claude and AI-specific temporary/personal files
+.claude/temp/
+.claude/cache/
+.claude/personal/
+.ai-cache/
+
+# Note: This allows contributors to maintain personal AI guidelines,
+# IDE settings, and development preferences without forcing them on others.
+# The original CLAUDE.md remains tracked as a reference/starting point.
+
+#===============UV PACKAGE MANAGER (OPTIONAL)==============
+# UV files are optional - repository supports both pip and UV
+# Keep uv.lock tracked for reproducible research environments
+# but ignore UV cache and temporary files
+.uv_cache/
+uv_cache/
+.uvx/
+
+#===============================================
+# C
+#===============================================
+# Prerequisites
+*.d
+
+# Object files
+*.o
+*.ko
+*.obj
+*.elf
+
+# Linker output
+*.ilk
+*.map
+*.exp
+
+# Precompiled Headers
+*.gch
+*.pch
+
+# Libraries
+*.lib
+*.a
+*.la
+*.lo
+
+# Shared objects (inc. Windows DLLs)
+*.dll
+*.so
+*.so.*
+*.dylib
+
+# Executables
+*.exe
+*.out
+*.app
+*.i*86
+*.x86_64
+*.hex
+
+# Debug files
+*.dSYM/
+*.su
+*.idb
+*.pdb
+
+# Kernel Module Compile Results
+*.mod*
+*.cmd
+.tmp_versions/
+modules.order
+Module.symvers
+Mkfile.old
+dkms.conf
+
+#===============================================
+# C++
+#===============================================
+# Prerequisites
+*.d
+
+# Compiled Object files
+*.slo
+*.lo
+*.o
+*.obj
+
+# Precompiled Headers
+*.gch
+*.pch
+
+# Compiled Dynamic libraries
+*.so
+*.dylib
+*.dll
+
+# Fortran module files
+*.mod
+*.smod
+
+# Compiled Static libraries
+*.lai
+*.la
+*.a
+*.lib
+
+# Executables
+*.exe
+*.out
+*.app
+
+#===============================================
+# CMake
+#===============================================
+CMakeLists.txt.user
+CMakeCache.txt
+CMakeFiles
+CMakeScripts
+Testing
+Makefile
+cmake_install.cmake
+install_manifest.txt
+compile_commands.json
+CTestTestfile.cmake
+_deps
+#===============================================
+# Haskell
+#===============================================
+dist
+dist-*
+cabal-dev
+*.o
+*.hi
+*.hie
+*.chi
+*.chs.h
+*.dyn_o
+*.dyn_hi
+.hpc
+.hsenv
+.cabal-sandbox/
+cabal.sandbox.config
+*.prof
+*.aux
+*.hp
+*.eventlog
+.stack-work/
+cabal.project.local
+cabal.project.local~
+.HTF/
+.ghc.environment.*
+#===============================================
+# Python
+#===============================================
+
+# Byte-compiled / optimized / DLL files
+__pycache__/
+*.py[cod]
+*$py.class
+
+# C extensions
+*.so
+
+# Distribution / packaging
+.Python
+build/
+develop-eggs/
+dist/
+downloads/
+eggs/
+.eggs/
+lib/
+lib64/
+parts/
+sdist/
+var/
+wheels/
+share/python-wheels/
+*.egg-info/
+.installed.cfg
+*.egg
+MANIFEST
+
+# PyInstaller
+#  Usually these files are written by a python script from a template
+#  before PyInstaller builds the exe, so as to inject date/other infos into it.
+*.manifest
+*.spec
+
+# Installer logs
+pip-log.txt
+pip-delete-this-directory.txt
+
+# Unit test / coverage reports
+htmlcov/
+.tox/
+.nox/
+.coverage
+.coverage.*
+.cache
+nosetests.xml
+coverage.xml
+*.cover
+*.py,cover
+.hypothesis/
+.pytest_cache/
+cover/
+
+# Translations
+*.mo
+*.pot
+
+# Django stuff:
+*.log
+local_settings.py
+db.sqlite3
+db.sqlite3-journal
+
+# Flask stuff:
+instance/
+.webassets-cache
+
+# Scrapy stuff:
+.scrapy
+
+# Sphinx documentation
+docs/_build/
+
+# PyBuilder
+.pybuilder/
+target/
+
+# Jupyter Notebook
+.ipynb_checkpoints
+
+# IPython
+profile_default/
+ipython_config.py
+
+# pyenv
+#   For a library or package, you might want to ignore these files since the code is
+#   intended to run in multiple environments; otherwise, check them in:
+# .python-version
+
+# pipenv
+#   According to pypa/pipenv#598, it is recommended to include Pipfile.lock in version control.
+#   However, in case of collaboration, if having platform-specific dependencies or dependencies
+#   having no cross-platform support, pipenv may install dependencies that don't work, or not
+#   install all needed dependencies.
+#Pipfile.lock
+
+# poetry
+#   Similar to Pipfile.lock, it is generally recommended to include poetry.lock in version control.
+#   This is especially recommended for binary packages to ensure reproducibility, and is more
+#   commonly ignored for libraries.
+#   https://python-poetry.org/docs/basic-usage/#commit-your-poetrylock-file-to-version-control
+#poetry.lock
+
+# PEP 582; used by e.g. github.com/David-OConnor/pyflow
+__pypackages__/
+
+# Celery stuff
+celerybeat-schedule
+celerybeat.pid
+
+# SageMath parsed files
+*.sage.py
+
+# Environments
+.env
+.venv
+env/
+venv/
+ENV/
+env.bak/
+venv.bak/
+
+# Spyder project settings
+.spyderproject
+.spyproject
+
+# Rope project settings
+.ropeproject
+
+# mkdocs documentation
+/site
+
+# mypy
+.mypy_cache/
+.dmypy.json
+dmypy.json
+
+# Pyre type checker
+.pyre/
+
+# pytype static type analyzer
+.pytype/
+
+# Ruff cache
+.ruff_cache/
+
+# Strategic typing development artifacts
+type_analysis_temp/
+strategic_typing_temp/
+mypy_reports/
+ruff_reports/
+
+# Cython debug symbols
+cython_debug/
+
+# PyCharm
+#  JetBrains specific template is maintained in a separate JetBrains.gitignore that can
+#  be found at https://github.com/github/gitignore/blob/main/Global/JetBrains.gitignore
+#  and can be added to the global gitignore or merged into this file.  For a more nuclear
+#  option (not recommended) you can uncomment the following to ignore the entire idea folder.
+#.idea/
+
+#===============================================
+# Rust
+#===============================================
+
+# Generated by Cargo
+# will have compiled files and executables
+debug/
+target/
+
+# Remove Cargo.lock from gitignore if creating an executable, leave it for libraries
+# More information here https://doc.rust-lang.org/cargo/guide/cargo-toml-vs-cargo-lock.html
+Cargo.lock
+
+# These are backup files generated by rustfmt
+**/*.rs.bk
+
+# MSVC Windows builds of rustc generate these, which store debugging information
+*.pdb
+
+
+
+#===============================================
+# TeX
+#===============================================
+## Core latex/pdflatex auxiliary files:
+*.aux
+*.lof
+*.log
+*.lot
+*.fls
+*.out
+*.toc
+*.fmt
+*.fot
+*.cb
+*.cb2
+.*.lb
+
+## Intermediate documents:
+*.dvi
+*.xdv
+*-converted-to.*
+# these rules might exclude image files for figures etc.
+# *.ps
+# *.eps
+# *.pdf
+
+## Generated if empty string is given at "Please type another file name for output:"
+.pdf
+
+## Bibliography auxiliary files (bibtex/biblatex/biber):
+*.bbl
+*.bcf
+*.blg
+*-blx.aux
+*-blx.bib
+*.run.xml
+
+## Build tool auxiliary files:
+*.fdb_latexmk
+*.synctex
+*.synctex(busy)
+*.synctex.gz
+*.synctex.gz(busy)
+*.pdfsync
+
+## Build tool directories for auxiliary files
+# latexrun
+latex.out/
+
+## Auxiliary and intermediate files from other packages:
+# algorithms
+*.alg
+*.loa
+
+# achemso
+acs-*.bib
+
+# amsthm
+*.thm
+
+# beamer
+*.nav
+*.pre
+*.snm
+*.vrb
+
+# changes
+*.soc
+
+# comment
+*.cut
+
+# cprotect
+*.cpt
+
+# elsarticle (documentclass of Elsevier journals)
+*.spl
+
+# endnotes
+*.ent
+
+# fixme
+*.lox
+
+# feynmf/feynmp
+*.mf
+*.mp
+*.t[1-9]
+*.t[1-9][0-9]
+*.tfm
+
+#(r)(e)ledmac/(r)(e)ledpar
+*.end
+*.?end
+*.[1-9]
+*.[1-9][0-9]
+*.[1-9][0-9][0-9]
+*.[1-9]R
+*.[1-9][0-9]R
+*.[1-9][0-9][0-9]R
+*.eledsec[1-9]
+*.eledsec[1-9]R
+*.eledsec[1-9][0-9]
+*.eledsec[1-9][0-9]R
+*.eledsec[1-9][0-9][0-9]
+*.eledsec[1-9][0-9][0-9]R
+
+# glossaries
+*.acn
+*.acr
+*.glg
+*.glo
+*.gls
+*.glsdefs
+*.lzo
+*.lzs
+*.slg
+*.slo
+*.sls
+
+# uncomment this for glossaries-extra (will ignore makeindex's style files!)
+# *.ist
+
+# gnuplot
+*.gnuplot
+*.table
+
+# gnuplottex
+*-gnuplottex-*
+
+# gregoriotex
+*.gaux
+*.glog
+*.gtex
+
+# htlatex
+*.4ct
+*.4tc
+*.idv
+*.lg
+*.trc
+*.xref
+
+# hyperref
+*.brf
+
+# knitr
+*-concordance.tex
+# TODO Uncomment the next line if you use knitr and want to ignore its generated tikz files
+# *.tikz
+*-tikzDictionary
+
+# listings
+*.lol
+
+# luatexja-ruby
+*.ltjruby
+
+# makeidx
+*.idx
+*.ilg
+*.ind
+
+# minitoc
+*.maf
+*.mlf
+*.mlt
+*.mtc[0-9]*
+*.slf[0-9]*
+*.slt[0-9]*
+*.stc[0-9]*
+
+# minted
+_minted*
+*.pyg
+
+# morewrites
+*.mw
+
+# newpax
+*.newpax
+
+# nomencl
+*.nlg
+*.nlo
+*.nls
+
+# pax
+*.pax
+
+# pdfpcnotes
+*.pdfpc
+
+# sagetex
+*.sagetex.sage
+*.sagetex.py
+*.sagetex.scmd
+
+# scrwfile
+*.wrt
+
+# svg
+svg-inkscape/
+
+# sympy
+*.sout
+*.sympy
+sympy-plots-for-*.tex/
+
+# pdfcomment
+*.upa
+*.upb
+
+# pythontex
+*.pytxcode
+pythontex-files-*/
+
+# tcolorbox
+*.listing
+
+# thmtools
+*.loe
+
+# TikZ & PGF
+*.dpth
+*.md5
+*.auxlock
+
+# titletoc
+*.ptc
+
+# todonotes
+*.tdo
+
+# vhistory
+*.hst
+*.ver
+
+# easy-todo
+*.lod
+
+# xcolor
+*.xcp
+
+# xmpincl
+*.xmpi
+
+# xindy
+*.xdy
+
+# xypic precompiled matrices and outlines
+*.xyc
+*.xyd
+
+# endfloat
+*.ttt
+*.fff
+
+# Latexian
+TSWLatexianTemp*
+
+## Editors:
+# WinEdt
+*.bak
+*.sav
+
+# Texpad
+.texpadtmp
+
+# LyX
+*.lyx~
+
+# Kile
+*.backup
+
+# gummi
+.*.swp
+
+# KBibTeX
+*~[0-9]*
+
+# TeXnicCenter
+*.tps
+
+# auto folder when using emacs and auctex
+./auto/*
+*.el
+
+# expex forward references with \gathertags
+*-tags.tex
+
+# standalone packages
+*.sta
+
+# Makeindex log files
+*.lpz
+
+# xwatermark package
+*.xwm
+
+# REVTeX puts footnotes in the bibliography by default, unless the nofootinbib
+# option is specified. Footnotes are the stored in a file with suffix Notes.bib.
+# Uncomment the next line to have this generated file ignored.
+#*Notes.bib
+
+#===============================================
+# MFG_PDE Project Specific
+#===============================================
+
+# Test and demo output directories
+*_output/
+*_test_output/
+demo_output/
+notebook_demos/
+visualization_output/
+mathematical_visualization_output/
+balanced_test_output/
+lowercase_test_output/
+math_test_output/
+spacing_test_output/
+test_output/
+
+# Benchmark results and outputs
+benchmarks/results/
+benchmarks/*_output/
+benchmark_results/
+
+# Runtime log directories
+logs/
+research_logs/
+performance_logs/
+
+# Scientific computing files
+*.png
+*.pdf
+*.npy
+*.npz
+*.pkl
+*.h5
+*.hdf5
+figures/
+plots/
+
+# Jupyter notebook outputs and checkpoints
+*.ipynb_checkpoints/
+.ipynb_checkpoints/
+**/ipynb_checkpoints/
+
+# Matplotlib cache and temp files
+.matplotlib/
+mpl_temp/
+
+# IDE and editor files
+.vscode/
+.idea/
+*.code-workspace
+
+# Temporary and backup files
+*.tmp
+*.temp
+*.bak
+*.backup
+*.orig
+*~
+.#*
+
+# Analysis and report files (generated)
+*.analysis.json
+*_analysis.html
+*_report.html
+
+# Package build artifacts
+build/
+dist/
+*.egg-info/
+
+# MFG_PDE specific - prevent accumulation of analysis outputs
+# Only ignore output directories, not source code
+*_results/
+*_demo_data/
+*_analytics_results/
+polars_demo_data/
+/research_logs/
+/performance_data/
+/output/
+/results/
+
+# Prevent clutter in examples and temporary files
+no_barrier_results/
+performance_data/
+test_output/
+demo_benchmark_results/
+
+# Only ignore root-level analysis outputs (not examples/ or tests/)
+/*.png
+/*.html
+/*.json
+/*_analysis.py
+/*_demo.py
+/*_comparison.py
+/*_figure*.py
+/*_comprehensive_summary.md
+/quick_*.py
+/efficient_*.py
+/beach_*.py
+/create_*.py
+/extract_*.py
+/generate_*.py
+/convergence_analysis.png
+/equilibrium_*.png
+/lambda_*.png
+/parameter_*.png
+/fig*.png
+/font_*.png
+
+# Only temporary files in root
+/temp_*.py
+/test_*.py
+
+# But always track important examples and tests (override above rules)
+!examples/**/*.py
+!tests/**/*.py
+!docs/**/*.md
+!benchmarks/**/*.py
+
+# Exception: Never track private files (re-ignore after negation above)
+# Note: Using backslash to escape brackets in gitignore pattern
+**/*\[PRIVATE\]*.md
+**/*\[PRIVATE\]*.py
+**/*\[PRIVATE\]*.txt
+**/*\[PRIVATE\]*.pdf
+
+#===============================================
+# Notebook-Based Reporting and Output Organization
+#===============================================
+
+# Examples outputs (regenerable from scripts)
+examples/outputs/basic/
+examples/outputs/advanced/
+
+# Track reference outputs for comparison and CI/CD
+!examples/outputs/reference/
+
+# Track notebooks with cleared outputs
+!examples/**/*.ipynb
+
+# Track exported HTML reports from notebooks
+!examples/notebooks/**/*.html
+!benchmarks/notebooks/**/*.html
+!benchmarks/reports/**/*.html
+
+# Benchmark raw results (gitignored, use notebooks for reports)
+benchmarks/results/
+
+# Test outputs (gitignored, regenerated by CI)
+tests/outputs/
+# Demo output directories (Phase 2.1 examples)
+/traffic_flow_2d/
+/portfolio_optimization_2d/
+/epidemic_modeling_2d/
+# Benchmark performance history (gitignored - regenerable)
+benchmarks/history/
+
+#===============================================
+# Unpublished Research and Private Documents
+#===============================================
+
+# Private document pattern: Files with [PRIVATE] in the name are never committed
+# Usage: Name any private file as [PRIVATE]_descriptive_name.ext
+# Note: Brackets are escaped with backslash for gitignore pattern matching
+**/*\[PRIVATE\]*.md
+**/*\[PRIVATE\]*.py
+**/*\[PRIVATE\]*.txt
+**/*\[PRIVATE\]*.pdf
+
+# Private directories (simpler: exclude everything)
+docs/theory/private/
+docs/development/private/