--- conflicted
+++ resolved
@@ -165,11 +165,7 @@
         backends_module._BACKENDS.pop("torch", None)
 
         try:
-<<<<<<< HEAD
-            with pytest.raises(ImportError, match="PyTorch"):
-=======
             with pytest.raises(ImportError, match="PyTorch is required for TorchBackend"):
->>>>>>> d23d6954
                 create_backend("torch")
         finally:
             backends_module._BACKENDS = original
