#!/usr/bin/env python3
"""
Comprehensive tests for structured OmegaConf configuration (Issue #28).

Tests the complete solution for OmegaConf type checking problems using
structured configs with dataclass schemas.
"""

import tempfile
from pathlib import Path

import pytest

# Check if OmegaConf is available
try:
<<<<<<< HEAD
=======
    import omegaconf  # Check for omegaconf package directly

>>>>>>> 8613e036
    from mfg_pde.config.omegaconf_manager import (
        create_default_structured_config,
        create_omega_manager,
        load_structured_beach_config,
        load_structured_mfg_config,
    )
    from mfg_pde.config.structured_schemas import BeachProblemConfig, MFGConfig

    OMEGACONF_AVAILABLE = True
except ImportError:
    OMEGACONF_AVAILABLE = False
<<<<<<< HEAD
=======
    omegaconf = None
>>>>>>> 8613e036

# Skip all tests in this module if OmegaConf not available
pytestmark = pytest.mark.skipif(not OMEGACONF_AVAILABLE, reason="OmegaConf not available (optional dependency)")


class TestStructuredConfigs:
    """Test structured configuration functionality."""

    def test_default_structured_config_creation(self):
        """Test creating default structured configuration."""
        config = create_default_structured_config()

        # Test type safety - these should not raise AttributeError
        assert hasattr(config, "problem")
        assert hasattr(config, "solver")
        assert hasattr(config, "experiment")

        # Test default values
        assert config.problem.T == 1.0
        assert config.problem.Nx == 50
        assert config.problem.Nt == 30
        assert config.solver.type == "fixed_point"
        assert config.solver.max_iterations == 100

    def test_mfg_config_schema(self):
        """Test MFGConfig dataclass schema."""
        config = MFGConfig()

        # Test that all required attributes exist
        assert hasattr(config.problem, "name")
        assert hasattr(config.problem, "T")
        assert hasattr(config.problem, "Nx")
        assert hasattr(config.problem, "Nt")
        assert hasattr(config.solver, "type")
        assert hasattr(config.solver, "max_iterations")
        assert hasattr(config.solver, "tolerance")

        # Test default values match schema
        assert config.problem.name == "base_mfg_problem"
        assert config.solver.damping == 0.5
        assert config.experiment.name == "parameter_sweep"

    def test_beach_config_schema(self):
        """Test BeachProblemConfig specialized schema."""
        config = BeachProblemConfig()

        # Test beach-specific parameters
        assert config.problem.name == "towel_on_beach"
        assert config.problem.type == "spatial_competition"
        assert config.problem.T == 2.0
        assert config.problem.Nx == 80
        assert config.problem.Nt == 40

        # Test beach-specific parameters
        params = config.problem.parameters
        assert params["stall_position"] == 0.6
        assert params["crowd_aversion"] == 1.5
        assert params["noise_level"] == 0.1

    def test_structured_config_from_yaml(self):
        """Test loading structured config from YAML file."""
        # Create a temporary YAML config
        yaml_content = """
problem:
  name: "test_problem"
  T: 3.0
  Nx: 100
  Nt: 60

solver:
  max_iterations: 200
  tolerance: 1e-8
  damping: 0.3

experiment:
  name: "test_experiment"
  description: "Test experiment for structured configs"
"""

        with tempfile.NamedTemporaryFile(mode="w", suffix=".yaml", delete=False) as f:
            f.write(yaml_content)
            temp_yaml = Path(f.name)

        try:
            # Load using structured config
            config = load_structured_mfg_config(temp_yaml)

            # Test that values were loaded correctly
            assert config.problem.name == "test_problem"
            assert config.problem.T == 3.0
            assert config.problem.Nx == 100
            assert config.solver.max_iterations == 200
            assert config.solver.tolerance == 1e-8
            assert config.experiment.name == "test_experiment"

            # Test that default values are preserved for non-specified fields
            assert config.problem.Nt == 60
            assert config.solver.damping == 0.3

        finally:
            temp_yaml.unlink()

    def test_structured_config_default_behavior(self):
        """Test structured config default behavior when file doesn't exist."""
        # Test loading non-existent file uses schema defaults
        config = load_structured_mfg_config("nonexistent.yaml")

        # Test that schema defaults are used when file doesn't exist
        assert config.problem.T == 1.0  # Schema default
        assert config.solver.max_iterations == 100  # Schema default
        assert config.experiment.name == "parameter_sweep"  # Schema default

        # Test that the config is still fully typed
        assert isinstance(config.problem.T, (int, float))
        assert isinstance(config.solver.max_iterations, int)
        assert isinstance(config.experiment.name, str)

        # Note: Parameter override syntax could be enhanced in future versions
        # Current implementation focuses on YAML-based configuration

    def test_omega_manager_structured_methods(self):
        """Test OmegaConfManager structured config methods."""
        manager = create_omega_manager()

        # Test structured MFG config creation
        config = manager.create_default_mfg_config()
        assert hasattr(config, "problem")
        assert hasattr(config, "solver")

        # Test validation method
        assert manager.validate_structured_config(config) is True

        # Test invalid config validation would fail
        # (This would need a mock invalid config to test properly)

    def test_beach_config_structured_loading(self):
        """Test Beach problem structured config loading."""
        # Create a temporary Beach YAML config
        yaml_content = """
problem:
  name: "custom_beach"
  T: 3.0
  parameters:
    stall_position: 0.7
    crowd_aversion: 2.0
"""

        with tempfile.NamedTemporaryFile(mode="w", suffix=".yaml", delete=False) as f:
            f.write(yaml_content)
            temp_yaml = Path(f.name)

        try:
            config = load_structured_beach_config(temp_yaml)

            # Test beach-specific loading
            assert config.problem.name == "custom_beach"
            assert config.problem.T == 3.0
            assert config.problem.parameters["stall_position"] == 0.7
            assert config.problem.parameters["crowd_aversion"] == 2.0

            # Test that defaults are preserved
            assert config.problem.type == "spatial_competition"

        finally:
            temp_yaml.unlink()

    def test_type_safety_demonstration(self):
        """
        Demonstrate the type safety improvements from Issue #28.

        This test shows that structured configs provide the type safety
        that was missing with plain DictConfig objects.
        """
        config = create_default_structured_config()

        # These attribute accesses should work without mypy errors
        problem_time = config.problem.T
        solver_type = config.solver.type
        experiment_name = config.experiment.name

        # Test that we get expected types
        assert isinstance(problem_time, (int, float))
        assert isinstance(solver_type, str)
        assert isinstance(experiment_name, str)

        # Test nested attribute access
        boundary_type = config.problem.boundary_conditions.type
        assert isinstance(boundary_type, str)
        assert boundary_type == "periodic"

        # Test dict-style parameter access
        hjb_method = config.solver.hjb.method
        assert isinstance(hjb_method, str)
        assert hjb_method == "gfdm"


class TestIssue28TypeSafetySolution:
    """Test that Issue #28 type safety problems are solved."""

    def test_before_after_comparison(self):
        """
        Document the before/after comparison from Issue #28.

        BEFORE: DictConfig objects caused mypy errors
        AFTER: Structured configs provide full type safety
        """
        # AFTER: Type-safe structured config (Issue #28 solution)
        config = create_default_structured_config()

        # These should all work without mypy errors:
        assert config.problem.T == 1.0  # ✅ Type safe
        assert config.problem.Nx == 50  # ✅ Type safe
        assert config.solver.max_iterations == 100  # ✅ Type safe
        assert config.experiment.logging.level == "INFO"  # ✅ Type safe

        # Test that IDE autocompletion would work
        # (This is verified by the fact that these don't raise AttributeError)
        _ = config.problem.domain.x_min
        _ = config.solver.hjb.newton.max_iterations
        _ = config.experiment.visualization.enabled

    def test_yaml_integration_type_safety(self):
        """Test that YAML loading maintains type safety."""
        yaml_content = """
problem:
  T: 2.5
  Nx: 75
solver:
  tolerance: 1e-10
experiment:
  logging:
    level: "DEBUG"
"""

        with tempfile.NamedTemporaryFile(mode="w", suffix=".yaml", delete=False) as f:
            f.write(yaml_content)
            temp_yaml = Path(f.name)

        try:
            config = load_structured_mfg_config(temp_yaml)

            # Test that loaded values maintain type safety
            assert isinstance(config.problem.T, (int, float))
            assert isinstance(config.problem.Nx, int)
            assert isinstance(config.solver.tolerance, float)
            assert isinstance(config.experiment.logging.level, str)

        finally:
            temp_yaml.unlink()


if __name__ == "__main__":
    pytest.main([__file__, "-v"])<|MERGE_RESOLUTION|>--- conflicted
+++ resolved
@@ -13,11 +13,8 @@
 
 # Check if OmegaConf is available
 try:
-<<<<<<< HEAD
-=======
     import omegaconf  # Check for omegaconf package directly
 
->>>>>>> 8613e036
     from mfg_pde.config.omegaconf_manager import (
         create_default_structured_config,
         create_omega_manager,
@@ -29,10 +26,7 @@
     OMEGACONF_AVAILABLE = True
 except ImportError:
     OMEGACONF_AVAILABLE = False
-<<<<<<< HEAD
-=======
     omegaconf = None
->>>>>>> 8613e036
 
 # Skip all tests in this module if OmegaConf not available
 pytestmark = pytest.mark.skipif(not OMEGACONF_AVAILABLE, reason="OmegaConf not available (optional dependency)")
