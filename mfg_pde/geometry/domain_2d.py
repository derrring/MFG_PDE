"""
2D domain implementation for MFG_PDE geometry system.

This module implements 2D geometric domains using the Gmsh → Meshio → PyVista pipeline,
supporting rectangular domains, complex shapes, holes, and CAD import.
"""

from __future__ import annotations

from typing import TYPE_CHECKING, Any

import numpy as np

from .base_geometry import BaseGeometry, MeshData

if TYPE_CHECKING:
    from collections.abc import Callable


class Domain2D(BaseGeometry):
    """2D domain with complex geometry support using Gmsh pipeline."""

    def __init__(
        self,
        domain_type: str = "rectangle",
        bounds: tuple[float, float, float, float] = (0.0, 1.0, 0.0, 1.0),
        holes: list[dict] | None = None,
        mesh_size: float = 0.1,
        **kwargs,
    ):
        """
        Initialize 2D domain.

        Args:
            domain_type: rectangle, "circle", "polygon", "custom", "cad_import"
            bounds: (xmin, xmax, ymin, ymax) for rectangular domains
            holes: List of hole specifications [{"type": circle, "center": (x,y), "radius": r}, ...]
            mesh_size: Target mesh element size
            **kwargs: Additional domain-specific parameters
        """
        super().__init__(dimension=2)

        self.domain_type = domain_type
        self.bounds_rect = bounds  # (xmin, xmax, ymin, ymax)
        self.holes = holes or []
        self.mesh_size = mesh_size
        self.kwargs = kwargs
        self._gmsh_model: Any = None

        # Domain-specific parameters
        self._setup_domain_parameters()

    def _setup_domain_parameters(self):
        """Setup parameters based on domain type."""
        if self.domain_type == "rectangle":
            self.xmin, self.xmax, self.ymin, self.ymax = self.bounds_rect

        elif self.domain_type == "circle":
            self.center = self.kwargs.get("center", (0.5, 0.5))
            self.radius = self.kwargs.get("radius", 0.4)

        elif self.domain_type == "polygon":
            self.vertices = self.kwargs.get("vertices", [])
            if len(self.vertices) < 3:
                raise ValueError("Polygon must have at least 3 vertices")

        elif self.domain_type == "custom":
            self.geometry_func = self.kwargs.get("geometry_func")
            if self.geometry_func is None:
                raise ValueError("Custom domain requires 'geometry_func' parameter")

        elif self.domain_type == "cad_import":
            self.cad_file = self.kwargs.get("cad_file")
            if self.cad_file is None:
                raise ValueError("CAD import requires 'cad_file' parameter")

    def create_gmsh_geometry(self) -> Any:
        """Create 2D geometry using Gmsh API."""
        try:
<<<<<<< HEAD
            import gmsh  # type: ignore[import-not-found]
=======
            import gmsh
>>>>>>> 2ceabc41
        except ImportError:
            raise ImportError("gmsh is required for mesh generation") from None

        gmsh.initialize()
        gmsh.clear()
        gmsh.model.add("domain_2d")

        if self.domain_type == "rectangle":
            self._create_rectangle_gmsh()
        elif self.domain_type == "circle":
            self._create_circle_gmsh()
        elif self.domain_type == "polygon":
            self._create_polygon_gmsh()
        elif self.domain_type == "custom":
            self._create_custom_gmsh()
        elif self.domain_type == "cad_import":
            self._import_cad_gmsh()
        else:
            raise ValueError(f"Unknown domain type: {self.domain_type}")

        # Add holes if specified
        self._add_holes_gmsh()

        # Set mesh parameters
        gmsh.option.setNumber("Mesh.CharacteristicLengthMax", self.mesh_size)
        gmsh.option.setNumber("Mesh.CharacteristicLengthMin", self.mesh_size / 10)

        self._gmsh_model = gmsh.model
        return gmsh.model

    def _create_rectangle_gmsh(self):
        """Create rectangular domain in Gmsh."""
        import gmsh

        # Create corner points
        p1 = gmsh.model.geo.addPoint(self.xmin, self.ymin, 0.0)
        p2 = gmsh.model.geo.addPoint(self.xmax, self.ymin, 0.0)
        p3 = gmsh.model.geo.addPoint(self.xmax, self.ymax, 0.0)
        p4 = gmsh.model.geo.addPoint(self.xmin, self.ymax, 0.0)

        # Create edges
        l1 = gmsh.model.geo.addLine(p1, p2)
        l2 = gmsh.model.geo.addLine(p2, p3)
        l3 = gmsh.model.geo.addLine(p3, p4)
        l4 = gmsh.model.geo.addLine(p4, p1)

        # Create curve loop and surface
        curve_loop = gmsh.model.geo.addCurveLoop([l1, l2, l3, l4])
        self.main_surface = gmsh.model.geo.addPlaneSurface([curve_loop])

        # Add physical groups for boundary conditions
        gmsh.model.geo.synchronize()
        gmsh.model.addPhysicalGroup(1, [l1], 1)  # Bottom boundary
        gmsh.model.addPhysicalGroup(1, [l2], 2)  # Right boundary
        gmsh.model.addPhysicalGroup(1, [l3], 3)  # Top boundary
        gmsh.model.addPhysicalGroup(1, [l4], 4)  # Left boundary
        gmsh.model.addPhysicalGroup(2, [self.main_surface], 1)  # Domain

    def _create_circle_gmsh(self):
        """Create circular domain in Gmsh."""
        import gmsh

        center_x, center_y = self.center

        # Create center point
        center_point = gmsh.model.geo.addPoint(center_x, center_y, 0.0)

        # Create points on circumference
        p1 = gmsh.model.geo.addPoint(center_x + self.radius, center_y, 0.0)
        p2 = gmsh.model.geo.addPoint(center_x, center_y + self.radius, 0.0)
        p3 = gmsh.model.geo.addPoint(center_x - self.radius, center_y, 0.0)
        p4 = gmsh.model.geo.addPoint(center_x, center_y - self.radius, 0.0)

        # Create circular arcs
        c1 = gmsh.model.geo.addCircleArc(p1, center_point, p2)
        c2 = gmsh.model.geo.addCircleArc(p2, center_point, p3)
        c3 = gmsh.model.geo.addCircleArc(p3, center_point, p4)
        c4 = gmsh.model.geo.addCircleArc(p4, center_point, p1)

        # Create curve loop and surface
        curve_loop = gmsh.model.geo.addCurveLoop([c1, c2, c3, c4])
        self.main_surface = gmsh.model.geo.addPlaneSurface([curve_loop])

        # Add physical groups
        gmsh.model.geo.synchronize()
        gmsh.model.addPhysicalGroup(1, [c1, c2, c3, c4], 1)  # Circular boundary
        gmsh.model.addPhysicalGroup(2, [self.main_surface], 1)  # Domain

    def _create_polygon_gmsh(self):
        """Create polygonal domain in Gmsh."""
        import gmsh

        # Create points
        points = []
        for x, y in self.vertices:
            points.append(gmsh.model.geo.addPoint(x, y, 0.0))

        # Create lines
        lines = []
        for i in range(len(points)):
            next_i = (i + 1) % len(points)
            lines.append(gmsh.model.geo.addLine(points[i], points[next_i]))

        # Create curve loop and surface
        curve_loop = gmsh.model.geo.addCurveLoop(lines)
        self.main_surface = gmsh.model.geo.addPlaneSurface([curve_loop])

        # Add physical groups
        gmsh.model.geo.synchronize()
        gmsh.model.addPhysicalGroup(1, lines, 1)  # Boundary
        gmsh.model.addPhysicalGroup(2, [self.main_surface], 1)  # Domain

    def _create_custom_gmsh(self):
        """Create custom domain using user-provided function."""
        try:
            import gmsh
        except ImportError:
            raise ImportError("gmsh is required for custom geometry creation")

        if self.geometry_func is None:
            raise RuntimeError("geometry_func is None")

        # User-provided geometry function should create Gmsh geometry
        # and set self.main_surface
        self.main_surface = self.geometry_func(gmsh)

    def _import_cad_gmsh(self):
        """Import CAD geometry into Gmsh."""
        import gmsh

        # Import CAD file
        gmsh.model.occ.importShapes(self.cad_file)
        gmsh.model.occ.synchronize()

        # Get surfaces (assuming single surface for now)
        surfaces = gmsh.model.getEntities(2)
        if len(surfaces) == 0:
            raise ValueError("No surfaces found in CAD file")
        self.main_surface = surfaces[0][1]

    def _add_holes_gmsh(self):
        """Add holes to the domain."""
        if not self.holes:
            return

        import gmsh

        hole_surfaces = []

        for hole in self.holes:
            if hole["type"] == "circle":
                center = hole["center"]
                radius = hole["radius"]

                # Create hole geometry
                center_point = gmsh.model.geo.addPoint(center[0], center[1], 0.0)

                # Create points on circumference
                p1 = gmsh.model.geo.addPoint(center[0] + radius, center[1], 0.0)
                p2 = gmsh.model.geo.addPoint(center[0], center[1] + radius, 0.0)
                p3 = gmsh.model.geo.addPoint(center[0] - radius, center[1], 0.0)
                p4 = gmsh.model.geo.addPoint(center[0], center[1] - radius, 0.0)

                # Create circular arcs
                c1 = gmsh.model.geo.addCircleArc(p1, center_point, p2)
                c2 = gmsh.model.geo.addCircleArc(p2, center_point, p3)
                c3 = gmsh.model.geo.addCircleArc(p3, center_point, p4)
                c4 = gmsh.model.geo.addCircleArc(p4, center_point, p1)

                # Create hole curve loop and surface
                hole_loop = gmsh.model.geo.addCurveLoop([c1, c2, c3, c4])
                hole_surface = gmsh.model.geo.addPlaneSurface([hole_loop])
                hole_surfaces.append(hole_surface)

            elif hole["type"] == "rectangle":
                bounds = hole["bounds"]  # (xmin, xmax, ymin, ymax)
                xmin, xmax, ymin, ymax = bounds

                # Create rectangle hole
                p1 = gmsh.model.geo.addPoint(xmin, ymin, 0.0)
                p2 = gmsh.model.geo.addPoint(xmax, ymin, 0.0)
                p3 = gmsh.model.geo.addPoint(xmax, ymax, 0.0)
                p4 = gmsh.model.geo.addPoint(xmin, ymax, 0.0)

                l1 = gmsh.model.geo.addLine(p1, p2)
                l2 = gmsh.model.geo.addLine(p2, p3)
                l3 = gmsh.model.geo.addLine(p3, p4)
                l4 = gmsh.model.geo.addLine(p4, p1)

                hole_loop = gmsh.model.geo.addCurveLoop([l1, l2, l3, l4])
                hole_surface = gmsh.model.geo.addPlaneSurface([hole_loop])
                hole_surfaces.append(hole_surface)

        # Subtract holes from main surface
        if hole_surfaces:
            gmsh.model.geo.synchronize()

            # Boolean difference: main_surface - holes
            result = gmsh.model.occ.cut([(2, self.main_surface)], [(2, surf) for surf in hole_surfaces])
            gmsh.model.occ.synchronize()

            if result[0]:
                self.main_surface = result[0][0][1]

    def set_mesh_parameters(self, mesh_size: float | None = None, algorithm: str = "delaunay", **kwargs) -> None:
        """Set mesh generation parameters."""
        if mesh_size is not None:
            self.mesh_size = mesh_size

        self.mesh_algorithm = algorithm
        self.mesh_kwargs = kwargs

    def generate_mesh(self) -> MeshData:
        """Generate 2D triangular mesh using Gmsh → Meshio pipeline."""
        try:
            import gmsh
            import meshio  # noqa: F401
        except ImportError:
            raise ImportError("gmsh and meshio are required for mesh generation")

        # Create geometry
        self.create_gmsh_geometry()

        # Generate mesh
        gmsh.model.mesh.generate(2)  # 2D mesh

        # Extract mesh data
        _node_tags, node_coords, _ = gmsh.model.mesh.getNodes()
        element_types, _element_tags, element_connectivity = gmsh.model.mesh.getElements()

        # Process vertices
        vertices = node_coords.reshape(-1, 3)[:, :2]  # Remove z-coordinate for 2D

        # Process elements (triangles)
        triangles = None
        for i, elem_type in enumerate(element_types):
            if elem_type == 2:  # Triangle element type in Gmsh
                connectivity = element_connectivity[i]
                triangles = connectivity.reshape(-1, 3) - 1  # Convert to 0-based indexing
                break

        if triangles is None:
            raise RuntimeError("No triangular elements found in generated mesh")

        # Get boundary information
        boundary_tags = np.zeros(len(vertices), dtype=int)  # Placeholder
        element_tags_array = np.ones(len(triangles), dtype=int)  # All elements in same region

        # Create boundary faces (edges for 2D)
        boundary_faces = self._extract_boundary_edges(triangles)

        gmsh.finalize()

        # Create MeshData object
        self.mesh_data = MeshData(
            vertices=vertices,
            elements=triangles,
            element_type="triangle",
            boundary_tags=boundary_tags,
            element_tags=element_tags_array,
            boundary_faces=boundary_faces,
            dimension=2,
            metadata={
                "domain_type": self.domain_type,
                "mesh_size": self.mesh_size,
                "bounds": self.bounds_rect,
            },
        )

        return self.mesh_data

    def _extract_boundary_edges(self, triangles: np.ndarray) -> np.ndarray:
        """Extract boundary edges from triangular mesh."""
        # Create edge dictionary to find boundary edges
        edge_count: dict[tuple[int, int], int] = {}

        # Count each edge
        for triangle in triangles:
            edges = [
                tuple(sorted([triangle[0], triangle[1]])),
                tuple(sorted([triangle[1], triangle[2]])),
                tuple(sorted([triangle[2], triangle[0]])),
            ]

            for edge in edges:
                edge_count[edge] = edge_count.get(edge, 0) + 1

        # Boundary edges appear only once
        boundary_edges = [edge for edge, count in edge_count.items() if count == 1]

        return np.array(boundary_edges)

    @property
    def bounds(self) -> tuple[np.ndarray, np.ndarray]:
        """Get 2D domain bounding box."""
        if self.domain_type == "rectangle":
            min_coords = np.array([self.xmin, self.ymin])
            max_coords = np.array([self.xmax, self.ymax])
            return min_coords, max_coords

        elif self.domain_type == "circle":
            center_x, center_y = self.center
            min_coords = np.array([center_x - self.radius, center_y - self.radius])
            max_coords = np.array([center_x + self.radius, center_y + self.radius])
            return min_coords, max_coords

        elif self.domain_type == "polygon":
            vertices_array = np.array(self.vertices)
            min_coords = np.min(vertices_array, axis=0)
            max_coords = np.max(vertices_array, axis=0)
            return min_coords, max_coords

        else:
            # For custom domains, generate mesh first to get bounds
            if self.mesh_data is None:
                self.generate_mesh()
            if self.mesh_data is None:
                raise RuntimeError("Failed to generate mesh data")
            return self.mesh_data.bounds

    def export_mesh(self, format: str, filename: str) -> None:
        """Export mesh in specified format using meshio."""
        if self.mesh_data is None:
            self.generate_mesh()

        if self.mesh_data is None:
            raise RuntimeError("Failed to generate mesh data")

        meshio_mesh = self.mesh_data.to_meshio()
        meshio_mesh.write(filename, file_format=format)

    def refine_mesh(
        self,
        refinement_factor: float = 0.5,
        adaptive: bool = False,
        indicator_function: Callable | None = None,
    ) -> MeshData:
        """Refine mesh uniformly or adaptively."""
        if adaptive and indicator_function is None:
            raise ValueError("Adaptive refinement requires indicator_function")

        if adaptive:
            # Adaptive refinement based on indicator function
            if indicator_function is None:
                raise RuntimeError("indicator_function is None")
            return self._refine_adaptive(indicator_function)
        else:
            # Uniform refinement
            self.mesh_size *= refinement_factor
            return self.generate_mesh()

    def _refine_adaptive(self, indicator_function: Callable) -> MeshData:
        """Adaptive mesh refinement using indicator function."""
        # This is a placeholder for adaptive refinement
        # Full implementation would involve error estimation and local refinement
        raise NotImplementedError("Adaptive refinement not yet implemented")<|MERGE_RESOLUTION|>--- conflicted
+++ resolved
@@ -77,11 +77,7 @@
     def create_gmsh_geometry(self) -> Any:
         """Create 2D geometry using Gmsh API."""
         try:
-<<<<<<< HEAD
-            import gmsh  # type: ignore[import-not-found]
-=======
             import gmsh
->>>>>>> 2ceabc41
         except ImportError:
             raise ImportError("gmsh is required for mesh generation") from None
 
@@ -199,7 +195,7 @@
         try:
             import gmsh
         except ImportError:
-            raise ImportError("gmsh is required for custom geometry creation")
+            raise ImportError("gmsh is required for custom geometry creation") from None
 
         if self.geometry_func is None:
             raise RuntimeError("geometry_func is None")
@@ -300,7 +296,7 @@
             import gmsh
             import meshio  # noqa: F401
         except ImportError:
-            raise ImportError("gmsh and meshio are required for mesh generation")
+            raise ImportError("gmsh and meshio are required for mesh generation") from None
 
         # Create geometry
         self.create_gmsh_geometry()
@@ -402,7 +398,7 @@
                 raise RuntimeError("Failed to generate mesh data")
             return self.mesh_data.bounds
 
-    def export_mesh(self, format: str, filename: str) -> None:
+    def export_mesh(self, file_format: str, filename: str) -> None:
         """Export mesh in specified format using meshio."""
         if self.mesh_data is None:
             self.generate_mesh()
@@ -411,7 +407,7 @@
             raise RuntimeError("Failed to generate mesh data")
 
         meshio_mesh = self.mesh_data.to_meshio()
-        meshio_mesh.write(filename, file_format=format)
+        meshio_mesh.write(filename, file_format=file_format)
 
     def refine_mesh(
         self,
