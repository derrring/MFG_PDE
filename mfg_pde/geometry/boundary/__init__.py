--- conflicted
+++ resolved
@@ -62,8 +62,6 @@
     DiscretizationType,
     FPNoFluxCalculator,  # -> ZeroFluxCalculator
     GridType,
-<<<<<<< HEAD
-=======
     LinearExtrapolationCalculator,
     NeumannCalculator,
     # Backward compatibility aliases
@@ -76,7 +74,6 @@
     ZeroGradientCalculator,  # du/dn = 0 (edge extension)
     # Physics-aware ghost cell (for advection-diffusion/FP)
     ghost_cell_advection_diffusion_no_flux,
->>>>>>> d60fb580
     # Ghost cell helpers (2nd-order)
     ghost_cell_dirichlet,
     ghost_cell_fp_no_flux,
@@ -235,17 +232,15 @@
     "ghost_cell_dirichlet",
     "ghost_cell_neumann",
     "ghost_cell_robin",
-<<<<<<< HEAD
+    # High-order ghost cell extrapolation (4th/5th order for WENO)
     "high_order_ghost_dirichlet",
     "high_order_ghost_neumann",
-=======
     # Physics-aware ghost cell (for advection-diffusion/FP)
     "ghost_cell_fp_no_flux",
     "ghost_cell_advection_diffusion_no_flux",
     # Extrapolation ghost cell (for unbounded domains)
     "ghost_cell_linear_extrapolation",
     "ghost_cell_quadratic_extrapolation",
->>>>>>> d60fb580
     # Core types
     "BCType",
     "BCSegment",
