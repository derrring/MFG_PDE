#!/usr/bin/env python3
"""
2D WENO Solver Demonstration

This example demonstrates the 2D WENO solver capabilities for solving
Hamilton-Jacobi-Bellman equations in two spatial dimensions using
the complete WENO family of schemes.

Features Demonstrated:
1. 2D Domain setup with rectangular geometry
2. High-dimensional MFG problem configuration
3. All WENO variants in 2D: WENO5, WENO-Z, WENO-M, WENO-JS
4. Dimensional splitting approach for efficiency
5. 2D boundary condition handling
6. Performance comparison and visualization
7. Integration with 2D boundary condition framework

Mathematical Problem:
    ∂u/∂t + H(x, y, ∇u, ρ(t,x,y)) - (σ²/2)Δu = 0

Where H(x, y, p_x, p_y, ρ) = (1/2)(p_x² + p_y²) + interaction terms

This demonstration shows the power of extending 1D WENO methods to
multi-dimensional Mean Field Games using dimensional splitting.
"""

import time as timer

import matplotlib.pyplot as plt
import numpy as np

<<<<<<< HEAD
from mfg_pde.alg.hjb_solvers import HJBWenoSolver
from mfg_pde.alg.hjb_solvers.hjb_weno import WenoVariant
from mfg_pde.core.highdim_mfg_problem import HighDimMFGProblem

# MFG_PDE imports
=======
from mfg_pde.alg.numerical.hjb_solvers import HJBWenoSolver
from mfg_pde.alg.numerical.hjb_solvers.hjb_weno import WenoVariant
from mfg_pde.core.highdim_mfg_problem import HighDimMFGProblem
>>>>>>> bd8d6881
from mfg_pde.geometry import Domain2D
from mfg_pde.utils.logging import configure_research_logging, get_logger


class Demo2DMFGProblem(HighDimMFGProblem):
    """
    Demo 2D MFG problem with analytical properties for WENO validation.

    This problem includes:
    - Smooth initial conditions with known analytical properties
    - Controllable interaction terms for testing different WENO variants
    - Boundary conditions compatible with WENO schemes
    """

    def __init__(
        self,
        domain: Domain2D,
        time_domain: tuple[float, int] = (1.0, 100),
        diffusion_coeff: float = 0.1,
        interaction_strength: float = 1.0,
    ):
        """Initialize 2D demo MFG problem."""
        super().__init__(domain, time_domain, diffusion_coeff, dimension=2)
        self.interaction_strength = interaction_strength
        self.domain_2d = domain

    def create_initial_conditions(self) -> tuple[np.ndarray, np.ndarray]:
        """
        Create initial conditions for 2D MFG system.

        Returns:
            (u0, rho0): Initial value function and density
        """
        # Get 2D grid from domain
        if hasattr(self.domain_2d, "get_computational_grid"):
            grid = self.domain_2d.get_computational_grid()
            X, Y = grid["X"], grid["Y"]
        else:
            # Fallback: create regular grid
            xmin, xmax, ymin, ymax = self.domain_2d.bounds_rect
            x = np.linspace(xmin, xmax, 64)
            y = np.linspace(ymin, ymax, 64)
            X, Y = np.meshgrid(x, y, indexing="ij")

        # Initial value function: smooth Gaussian-like function
        # u0(x,y) = exp(-α((x-x_c)² + (y-y_c)²))
        x_center, y_center = 0.3, 0.7
        alpha = 10.0
        u0 = np.exp(-alpha * ((X - x_center) ** 2 + (Y - y_center) ** 2))

        # Initial density: different center to create interesting dynamics
        # rho0(x,y) = normalized Gaussian
        rho_center_x, rho_center_y = 0.7, 0.3
        beta = 8.0
        rho0 = np.exp(-beta * ((X - rho_center_x) ** 2 + (Y - rho_center_y) ** 2))

        # Normalize density
        dx = X[1, 0] - X[0, 0]
        dy = Y[0, 1] - Y[0, 0]
        rho0 = rho0 / (np.sum(rho0) * dx * dy)

        return u0, rho0

    def create_density_trajectory(self, u0: np.ndarray, rho0: np.ndarray) -> np.ndarray:
        """
        Create simplified density trajectory for demo purposes.

        In a full MFG solver, this would be computed by solving the
        Fokker-Planck equation. For this demo, we create a plausible
        trajectory for testing the HJB solver.
        """
        nt = self.Nt
        nx, ny = u0.shape

        # Create time-evolving density with simple diffusion-like behavior
        rho_trajectory = np.zeros((nt + 1, nx, ny))
        rho_trajectory[0] = rho0.copy()

        # Simple time evolution: gradual spreading and drift
        dt = self.T / nt
        diffusion_rate = 0.1

        for t_idx in range(1, nt + 1):
            # Simple diffusion with slight drift
            prev_rho = rho_trajectory[t_idx - 1]

            # Add small random perturbation to simulate realistic evolution
            noise_scale = 0.01 * np.exp(-2 * t_idx * dt)  # Decreasing noise
            noise = noise_scale * np.random.randn(nx, ny)

            # Simple evolution rule with diffusion
            new_rho = prev_rho * (1 - diffusion_rate * dt) + noise
            new_rho = np.maximum(new_rho, 0)  # Ensure positivity

            # Renormalize
            total_mass = np.sum(new_rho)
            if total_mass > 0:
                new_rho = new_rho / total_mass

            rho_trajectory[t_idx] = new_rho

        return rho_trajectory


def setup_2d_demo_domain() -> Domain2D:
    """Setup 2D domain for WENO demonstration."""
    # Create rectangular domain [0,1] × [0,1]
    domain = Domain2D(
        domain_type="rectangle",
        bounds=(0.0, 1.0, 0.0, 1.0),  # (xmin, xmax, ymin, ymax)
        mesh_size=0.02,  # Fine mesh for high-order accuracy
    )

    # Add computational grid method if not present
    if not hasattr(domain, "get_computational_grid"):

        def get_computational_grid():
            xmin, xmax, ymin, ymax = domain.bounds_rect
            nx, ny = 64, 64  # High resolution for WENO

            x_coords = np.linspace(xmin, xmax, nx)
            y_coords = np.linspace(ymin, ymax, ny)
            X, Y = np.meshgrid(x_coords, y_coords, indexing="ij")

            dx = x_coords[1] - x_coords[0]
            dy = y_coords[1] - y_coords[0]

            return {"nx": nx, "ny": ny, "dx": dx, "dy": dy, "x_coords": x_coords, "y_coords": y_coords, "X": X, "Y": Y}

        # Attach method to domain
        domain.get_computational_grid = get_computational_grid

    return domain


def run_2d_weno_variants_comparison():
    """
    Run comprehensive comparison of 2D WENO variants.

    This function tests all available WENO schemes on the same 2D problem
    and compares their performance and accuracy characteristics.
    """
    logger = get_logger(__name__)
    logger.info("Starting 2D WENO variants comparison")

    # Setup problem
    domain = setup_2d_demo_domain()
    problem = Demo2DMFGProblem(
        domain=domain,
        time_domain=(0.5, 50),  # Shorter time for demonstration
        diffusion_coeff=0.05,
        interaction_strength=0.5,
    )

    # Create initial conditions
    u0, rho0 = problem.create_initial_conditions()
    rho_trajectory = problem.create_density_trajectory(u0, rho0)

    logger.info(f"Problem setup: {u0.shape} grid, {problem.Nt} time steps")

    # WENO variants to test
    weno_variants: list[WenoVariant] = ["weno5", "weno-z", "weno-m", "weno-js"]
    results = {}

    # Test each WENO variant
    for variant in weno_variants:
        logger.info(f"Testing 2D {variant.upper()} solver...")

        try:
            # Create solver with variant-specific parameters
            solver_params = _get_variant_parameters(variant)

            solver = HJBWenoSolver(problem=problem, weno_variant=variant, **solver_params)

            # Solve and time the computation
            start_time = timer.time()
            solution = solver.solve_hjb_system(
                u_initial=u0, rho_trajectory=rho_trajectory, max_iterations=problem.Nt, tolerance=1e-8
            )
            solve_time = timer.time() - start_time

            # Store results
            results[variant] = {
                "solution": solution,
                "solve_time": solve_time,
                "final_solution": solution[-1],
                "solver": solver,
            }

            logger.info(
                f"2D {variant.upper()}: {solve_time:.2f}s, "
                f"final max: {np.max(solution[-1]):.4f}, "
                f"final min: {np.min(solution[-1]):.4f}"
            )

        except Exception as e:
            logger.error(f"Error with 2D {variant}: {e}")
            continue

    if not results:
        logger.error("No WENO variants completed successfully")
        return

    # Analyze and visualize results
    _analyze_2d_weno_results(results, u0, rho0, domain)

    return results


def _get_variant_parameters(variant: WenoVariant) -> dict:
    """Get optimal parameters for each WENO variant in 2D."""
    base_params = {
        "cfl_number": 0.2,  # Conservative for 2D
        "diffusion_stability_factor": 0.1,  # Conservative for 2D
        "weno_epsilon": 1e-6,
        "time_integration": "tvd_rk3",
        "splitting_method": "strang",
    }

    variant_specific = {
        "weno5": {},  # Use base parameters
        "weno-z": {
            "weno_z_parameter": 2.0,  # Enhanced resolution
            "cfl_number": 0.15,  # Slightly more conservative
<<<<<<< HEAD
        },
        "weno-m": {
            "weno_m_parameter": 1.5,  # Better critical point handling
            "cfl_number": 0.25,  # Can be slightly less conservative
        },
=======
        },
        "weno-m": {
            "weno_m_parameter": 1.5,  # Better critical point handling
            "cfl_number": 0.25,  # Can be slightly less conservative
        },
>>>>>>> bd8d6881
        "weno-js": {
            "cfl_number": 0.1,  # Most conservative for stability
        },
    }

    params = base_params.copy()
    params.update(variant_specific.get(variant, {}))
    return params


def _analyze_2d_weno_results(results: dict, u0: np.ndarray, rho0: np.ndarray, domain: Domain2D):
    """Analyze and visualize 2D WENO comparison results."""
    logger = get_logger(__name__)

    # Get grid for plotting
    grid = domain.get_computational_grid()
    X, Y = grid["X"], grid["Y"]

    # Create comprehensive comparison plots
    plt.figure(figsize=(16, 12))

    # 1. Initial conditions
    plt.subplot(3, 4, 1)
    plt.contourf(X, Y, u0, levels=20, cmap="viridis")
    plt.colorbar(label="u₀(x,y)")
    plt.title("Initial Value Function")
    plt.xlabel("x")
    plt.ylabel("y")

    plt.subplot(3, 4, 2)
    plt.contourf(X, Y, rho0, levels=20, cmap="plasma")
    plt.colorbar(label="ρ₀(x,y)")
    plt.title("Initial Density")
    plt.xlabel("x")
    plt.ylabel("y")

    # 2. Final solutions for each variant
    plot_idx = 3
    for variant, result in results.items():
        if plot_idx > 6:  # Limit to 4 variants
            break

        plt.subplot(3, 4, plot_idx)
        final_solution = result["final_solution"]
        plt.contourf(X, Y, final_solution, levels=20, cmap="viridis")
        plt.colorbar(label="u(T,x,y)")
        plt.title(f"2D {variant.upper()} Final Solution")
        plt.xlabel("x")
        plt.ylabel("y")
        plot_idx += 1

    # 3. Cross-sectional comparison at y = 0.5
    plt.subplot(3, 4, 7)
    y_idx = len(grid["y_coords"]) // 2  # Middle y-slice
    x_coords = grid["x_coords"]

    plt.plot(x_coords, u0[:, y_idx], "k--", label="Initial", alpha=0.7)
    for variant, result in results.items():
        final_solution = result["final_solution"]
        plt.plot(x_coords, final_solution[:, y_idx], label=f"2D {variant.upper()}", linewidth=2)

    plt.xlabel("x")
    plt.ylabel("u(T, x, 0.5)")
    plt.title("Cross-section at y=0.5")
    plt.legend()
    plt.grid(True, alpha=0.3)

    # 4. Cross-sectional comparison at x = 0.5
    plt.subplot(3, 4, 8)
    x_idx = len(grid["x_coords"]) // 2  # Middle x-slice
    y_coords = grid["y_coords"]

    plt.plot(y_coords, u0[x_idx, :], "k--", label="Initial", alpha=0.7)
    for variant, result in results.items():
        final_solution = result["final_solution"]
        plt.plot(y_coords, final_solution[x_idx, :], label=f"2D {variant.upper()}", linewidth=2)

    plt.xlabel("y")
    plt.ylabel("u(T, 0.5, y)")
    plt.title("Cross-section at x=0.5")
    plt.legend()
    plt.grid(True, alpha=0.3)

    # 5. Performance comparison
    plt.subplot(3, 4, 9)
    variants = list(results.keys())
    solve_times = [results[v]["solve_time"] for v in variants]

    plt.bar(variants, solve_times, alpha=0.7, color=["blue", "green", "red", "orange"][: len(variants)])
    plt.ylabel("Solve Time (s)")
    plt.title("2D WENO Performance Comparison")
    plt.xticks(rotation=45)

    # 6. Solution statistics
    plt.subplot(3, 4, 10)
    max_values = [np.max(results[v]["final_solution"]) for v in variants]
    min_values = [np.min(results[v]["final_solution"]) for v in variants]

    x_pos = np.arange(len(variants))
    plt.bar(x_pos - 0.2, max_values, 0.4, label="Max", alpha=0.7)
    plt.bar(x_pos + 0.2, min_values, 0.4, label="Min", alpha=0.7)
    plt.xticks(x_pos, variants, rotation=45)
    plt.ylabel("Solution Value")
    plt.title("Final Solution Statistics")
    plt.legend()

    # 7. L2 norm comparison (relative to first variant)
    plt.subplot(3, 4, 11)
    reference_solution = next(iter(results.values()))["final_solution"]
    l2_diffs = []

    for variant in variants:
        solution = results[variant]["final_solution"]
        l2_diff = np.sqrt(np.sum((solution - reference_solution) ** 2))
        l2_diffs.append(l2_diff)

    plt.bar(variants, l2_diffs, alpha=0.7)
    plt.ylabel("L2 Difference from Reference")
    plt.title(f"Solution Differences (ref: {variants[0].upper()})")
    plt.xticks(rotation=45)

    # 8. Conservation properties
    plt.subplot(3, 4, 12)
    # Check mass conservation if density evolution was more sophisticated
    conservation_scores = []
    for variant in variants:
        # Placeholder conservation metric
        solution = results[variant]["final_solution"]
        conservation_scores.append(np.sum(solution))

    plt.bar(variants, conservation_scores, alpha=0.7)
    plt.ylabel("Conservation Score")
    plt.title("Conservation Properties")
    plt.xticks(rotation=45)

    plt.tight_layout()
    plt.savefig("2d_weno_comparison.png", dpi=150, bbox_inches="tight")
    plt.show()

    # Print summary
    logger.info("\n2D WENO Variants Performance Summary:")
    logger.info("=" * 50)
    for variant, result in results.items():
        solution = result["final_solution"]
        logger.info(
            f"{variant.upper():>8}: {result['solve_time']:6.2f}s | "
            f"Range: [{np.min(solution):8.4f}, {np.max(solution):8.4f}] | "
            f"Mean: {np.mean(solution):8.4f}"
        )


def demonstrate_2d_boundary_conditions():
    """Demonstrate 2D WENO solver with various boundary conditions."""
    logger = get_logger(__name__)
    logger.info("Demonstrating 2D WENO with boundary conditions")

    # This would integrate with the 2D boundary condition framework
    # created in the previous work

<<<<<<< HEAD
    _ = setup_2d_demo_domain()  # Domain setup for reference
=======
    setup_2d_demo_domain()
>>>>>>> bd8d6881

    # Example: Periodic boundary conditions in both directions
    from mfg_pde.geometry.boundary_conditions_2d import create_rectangle_boundary_conditions

    bc_manager = create_rectangle_boundary_conditions(
        domain_bounds=(0.0, 1.0, 0.0, 1.0), condition_type="periodic_both"
    )

    logger.info(f"Created 2D boundary condition manager with {len(bc_manager.conditions)} conditions")

    # The 2D WENO solver would integrate with this BC framework
    # for proper boundary handling


def main():
    """Main demonstration function."""
    # Configure logging for research session
    configure_research_logging("2d_weno_demo", level="INFO")
    logger = get_logger(__name__)

    logger.info("🚀 Starting 2D WENO Solver Demonstration")
    logger.info("=" * 60)

    try:
        # Run comprehensive WENO variants comparison
        results = run_2d_weno_variants_comparison()

        if results:
            logger.info(f"✅ Successfully tested {len(results)} WENO variants in 2D")

            # Demonstrate boundary condition integration
            demonstrate_2d_boundary_conditions()

            logger.info("🎯 2D WENO demonstration completed successfully")
            logger.info("📊 Check '2d_weno_comparison.png' for detailed results")

        else:
            logger.error("❌ No WENO variants completed successfully")

    except Exception as e:
        logger.error(f"❌ Demo failed: {e}")
        raise


if __name__ == "__main__":
    main()<|MERGE_RESOLUTION|>--- conflicted
+++ resolved
@@ -29,17 +29,9 @@
 import matplotlib.pyplot as plt
 import numpy as np
 
-<<<<<<< HEAD
-from mfg_pde.alg.hjb_solvers import HJBWenoSolver
-from mfg_pde.alg.hjb_solvers.hjb_weno import WenoVariant
-from mfg_pde.core.highdim_mfg_problem import HighDimMFGProblem
-
-# MFG_PDE imports
-=======
 from mfg_pde.alg.numerical.hjb_solvers import HJBWenoSolver
 from mfg_pde.alg.numerical.hjb_solvers.hjb_weno import WenoVariant
 from mfg_pde.core.highdim_mfg_problem import HighDimMFGProblem
->>>>>>> bd8d6881
 from mfg_pde.geometry import Domain2D
 from mfg_pde.utils.logging import configure_research_logging, get_logger
 
@@ -264,19 +256,11 @@
         "weno-z": {
             "weno_z_parameter": 2.0,  # Enhanced resolution
             "cfl_number": 0.15,  # Slightly more conservative
-<<<<<<< HEAD
         },
         "weno-m": {
             "weno_m_parameter": 1.5,  # Better critical point handling
             "cfl_number": 0.25,  # Can be slightly less conservative
         },
-=======
-        },
-        "weno-m": {
-            "weno_m_parameter": 1.5,  # Better critical point handling
-            "cfl_number": 0.25,  # Can be slightly less conservative
-        },
->>>>>>> bd8d6881
         "weno-js": {
             "cfl_number": 0.1,  # Most conservative for stability
         },
@@ -436,11 +420,7 @@
     # This would integrate with the 2D boundary condition framework
     # created in the previous work
 
-<<<<<<< HEAD
     _ = setup_2d_demo_domain()  # Domain setup for reference
-=======
-    setup_2d_demo_domain()
->>>>>>> bd8d6881
 
     # Example: Periodic boundary conditions in both directions
     from mfg_pde.geometry.boundary_conditions_2d import create_rectangle_boundary_conditions
